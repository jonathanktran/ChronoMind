"""This file contains the run method, which runs the game"""

import builtins
from display import *
import fonts
import math
import timeline
import attention
<<<<<<< HEAD
from neurosky.interface import get_attention
from run_homescreen import run_homescreen
BGIMAGE = pg.image.load('../assets/sprites/background.jpg').convert_alpha()
GOIMAGE = pg.image.load('../assets/sprites/game_over.png').convert_alpha()
r = GOIMAGE.get_rect()
r.center = display.get_rect().center
=======
import neurosky.interface as interface
>>>>>>> a1728382

def run(player, enemies, rounds, calibration_setting, att_object):
    """This function is a loop which runs a number of times per second, given by the FPS value in display.

    :param player: The player object
    :param enemies: A dictionary of all current enemies. The keys are the enemies' corresponding  id numbers.
    :param rounds: A dictionary of all current rounds. The keys rae the rounds' corresponding id numbers.
    :param calibration_setting: The settings used to calibrate the attention bounds.
    :param att_object: The object of the class AttentionMeasure measuring the current attention
    """

    # Store the current time
    time = 0

    # Store the real time
    realtime = 0

    # Store the list of attention measurements and their times (attention, time)
    # attention_measurements = [(interface.get_attention(0), -1500), (interface.get_attention(0), -500)]
    #
    # # Store the extrapolated attention values at the time of the most recent attention measure
    # extrapolated_attention = attention_measurements[0][0]
    #
    # Store the current attention
    # current_attention = attention_measurements[0][0]

    # Start the first timeline, if there is any
    timeline.check(0, 1)

    # # Set the attention to read from the gameplay calibration file if the headset is not connected
    # interface.set_file("../neurosky/data/game_1_min.csv")

    # The current time multiplier
    time_mult = 1

    # Add the first 8 seconds of enemies
    timeline.add_level(0)
    timeline.add_level(4000)

    # Tick the clock once to remove delays
    clock.tick(FPS)

    # # Attention array to store last 10 attention values from headset
    # att_list = []
    #
    # # Get baseline attention level mean and standard deviation as list [mean, sd]
    # baseline_list = interface.get_baseline("../neurosky/data/calibration.csv")

    # Run the game until it is quit
    while True:

        # Wait until the FPS time has passed, and store that time
        dt = clock.tick(FPS)

        # Store the real amount of time that has passed
        realtime += dt

        # # region Attention
        #
        # # Find the latest attention measurement
        # latest_attention_measure = attention_measurements[len(attention_measurements)-1]
        #
        # # If more than 900 ms have passed, check the attention measure for updates
        # if realtime - latest_attention_measure[1] > 900:
        #
        #     # If the time difference is greater than 600 ms, assume that the latest measure is the same as the old one
        #     if realtime - latest_attention_measure[1] > 1100:
        #
        #         # Add a new latest attention measure
        #         attention_measurements.append((latest_attention_measure[0], latest_attention_measure[1] + 1000))
        #
        #     #     # Store the current attention for extrapolation
        #     #     extrapolated_attention = current_attention
        #
        # # If a blink is detected, wait before continuing trying to update att_list
        # if interface.detect_blink(realtime / 1000) == False:
        #     # Append attention ratio to list and remove first value if more than 10
        #     att_list.append(interface.get_att_ratio(realtime / 1000))
        #     if (len(att_list) > 10):
        #         att_list.pop(0)
        #
        # # # Get the current attention
        # # # OLD (using headset measure): current_attention = interface.get_attention(realtime / 1000)
        # current_attention = interface.get_our_attention(att_list, baseline_list, realtime / 1000)
        #
        # # If the current attention is different, update the latest attention measure
        # if current_attention != latest_attention_measure[0]:
        #
        #     # Add a new latest attention measure
        #     attention_measurements.append((current_attention, realtime))
        #
        # # # Extrapolate the attention value so that it meets the most recent attention measure 500ms after reading it.
        # # current_attention = attention.get_interpolated_attention(
        # #     attention_measurements[len(attention_measurements) - 1][0],
        # #     extrapolated_attention,
        # #     attention_measurements[len(attention_measurements) - 1][1],
        # #     realtime
        # # )
        #
        # # endregion Attention

        # Set the time multiplier based on the attention measure
        current_attention = att_object.curr_attention
        time_mult = attention.get_time_mult(current_attention, calibration_setting)

        # Adjust the time by the time multiplier
        dt = dt * time_mult

        # Add new enemies and rounds to the timeline every 4 seconds
        if time % 4000 > (time + dt) % 4000: timeline.add_level(int(time) + 4000)

        # Find the current time
        time += dt

        # Check the timeline for each ms that we just covered
        timeline.check(time, dt)

        # region Events

        # Check for events
        for event in pg.event.get():

            # If the game is quit, end the game
            if event.type == pg.QUIT:
                return True

            # Check for keyboard presses
            if event.type == pg.KEYDOWN:

                # End the game if the escape key is pressed
                if event.key == pg.K_ESCAPE:
                    return True

        # endregion Events

        # region Steps

        # Run the player's step event
        player.step(dt, list(enemies.values()))

        # Run the step event of every enemy
        for enemy in list(enemies.values()):
            enemy.step(dt)

        # Run the step event of every round
        for round in list(rounds.values()):
            round.step(dt)

        # endregion Steps

        # region Drawing

        # Draw the background

        display.blit(BGIMAGE, (0, 0))

        # Draw the player
        display.blit(player.image, (player.x, player.y))

        # Draw all enemies
        for enemy in enemies.values():
            display.blit(enemy.image, (enemy.x, enemy.y))

        # region Draw the HUD

        # Draw the number of lives

        pg.draw.rect(display, (255, 0, 0),(10, 10, player.lives * 100, 25))
        pg.draw.rect(display, (255, 255, 255), (10, 10, 300, 25), 4)

        # If the player runs out of lives, end game and return to home screen
        if player.lives == 0:
            display.blit(GOIMAGE, r)
            pg.display.flip()
            pg.event.pump()
            pg.time.delay(2000)
            return True



        # Draw the time
        time_surface = fonts.HUD.render('Time: ' + str(math.floor(time/1000)), False, (255, 255, 255))
        display.blit(time_surface, (DISPLAY_WIDTH - time_surface.get_width() - 32, 32))

        # Draw the time multiplier
<<<<<<< HEAD
        time_mult_surface = fonts.HUD.render('Time Multiplier: ' + "{:.2f}".format(time_control.time_mult), False, (255, 255, 255))
        display.blit(time_mult_surface, (DISPLAY_WIDTH/2 - time_mult_surface.get_width()/2, 32))

        # Draw the time multiplier
        attention_surface = fonts.HUD.render('Attention: ' + str(builtins.round(current_attention)), False, (255, 255, 255))
        display.blit(attention_surface, (32, DISPLAY_HEIGHT - attention_surface.get_height() - 32))
=======
        time_mult_surface = fonts.HUD.render('Time Multiplier: ' + "{:.2f}".format(time_mult), False, (0, 0, 0))
        display.blit(time_mult_surface, (DISPLAY_WIDTH/2 - time_mult_surface.get_width()/2, 32))

        # Draw the attention level
        attention_surface = fonts.HUD.render('Attention: ' + str(builtins.round(current_attention)), False, (0, 0, 0))
        display.blit(attention_surface, (32, DISPLAY_HEIGHT - attention_surface.get_height() - 100))
>>>>>>> a1728382

        # Update the window
        pg.display.update()<|MERGE_RESOLUTION|>--- conflicted
+++ resolved
@@ -6,16 +6,12 @@
 import math
 import timeline
 import attention
-<<<<<<< HEAD
-from neurosky.interface import get_attention
-from run_homescreen import run_homescreen
+import neurosky.interface as interface
 BGIMAGE = pg.image.load('../assets/sprites/background.jpg').convert_alpha()
 GOIMAGE = pg.image.load('../assets/sprites/game_over.png').convert_alpha()
 r = GOIMAGE.get_rect()
 r.center = display.get_rect().center
-=======
-import neurosky.interface as interface
->>>>>>> a1728382
+
 
 def run(player, enemies, rounds, calibration_setting, att_object):
     """This function is a loop which runs a number of times per second, given by the FPS value in display.
@@ -73,50 +69,6 @@
         # Store the real amount of time that has passed
         realtime += dt
 
-        # # region Attention
-        #
-        # # Find the latest attention measurement
-        # latest_attention_measure = attention_measurements[len(attention_measurements)-1]
-        #
-        # # If more than 900 ms have passed, check the attention measure for updates
-        # if realtime - latest_attention_measure[1] > 900:
-        #
-        #     # If the time difference is greater than 600 ms, assume that the latest measure is the same as the old one
-        #     if realtime - latest_attention_measure[1] > 1100:
-        #
-        #         # Add a new latest attention measure
-        #         attention_measurements.append((latest_attention_measure[0], latest_attention_measure[1] + 1000))
-        #
-        #     #     # Store the current attention for extrapolation
-        #     #     extrapolated_attention = current_attention
-        #
-        # # If a blink is detected, wait before continuing trying to update att_list
-        # if interface.detect_blink(realtime / 1000) == False:
-        #     # Append attention ratio to list and remove first value if more than 10
-        #     att_list.append(interface.get_att_ratio(realtime / 1000))
-        #     if (len(att_list) > 10):
-        #         att_list.pop(0)
-        #
-        # # # Get the current attention
-        # # # OLD (using headset measure): current_attention = interface.get_attention(realtime / 1000)
-        # current_attention = interface.get_our_attention(att_list, baseline_list, realtime / 1000)
-        #
-        # # If the current attention is different, update the latest attention measure
-        # if current_attention != latest_attention_measure[0]:
-        #
-        #     # Add a new latest attention measure
-        #     attention_measurements.append((current_attention, realtime))
-        #
-        # # # Extrapolate the attention value so that it meets the most recent attention measure 500ms after reading it.
-        # # current_attention = attention.get_interpolated_attention(
-        # #     attention_measurements[len(attention_measurements) - 1][0],
-        # #     extrapolated_attention,
-        # #     attention_measurements[len(attention_measurements) - 1][1],
-        # #     realtime
-        # # )
-        #
-        # # endregion Attention
-
         # Set the time multiplier based on the attention measure
         current_attention = att_object.curr_attention
         time_mult = attention.get_time_mult(current_attention, calibration_setting)
@@ -169,15 +121,14 @@
         # region Drawing
 
         # Draw the background
-
         display.blit(BGIMAGE, (0, 0))
 
         # Draw the player
-        display.blit(player.image, (player.x, player.y))
+        player.draw(display)
 
         # Draw all enemies
         for enemy in enemies.values():
-            display.blit(enemy.image, (enemy.x, enemy.y))
+            enemy.draw(display)
 
         # region Draw the HUD
 
@@ -194,28 +145,17 @@
             pg.time.delay(2000)
             return True
 
-
-
         # Draw the time
         time_surface = fonts.HUD.render('Time: ' + str(math.floor(time/1000)), False, (255, 255, 255))
         display.blit(time_surface, (DISPLAY_WIDTH - time_surface.get_width() - 32, 32))
 
         # Draw the time multiplier
-<<<<<<< HEAD
         time_mult_surface = fonts.HUD.render('Time Multiplier: ' + "{:.2f}".format(time_control.time_mult), False, (255, 255, 255))
         display.blit(time_mult_surface, (DISPLAY_WIDTH/2 - time_mult_surface.get_width()/2, 32))
 
         # Draw the time multiplier
         attention_surface = fonts.HUD.render('Attention: ' + str(builtins.round(current_attention)), False, (255, 255, 255))
         display.blit(attention_surface, (32, DISPLAY_HEIGHT - attention_surface.get_height() - 32))
-=======
-        time_mult_surface = fonts.HUD.render('Time Multiplier: ' + "{:.2f}".format(time_mult), False, (0, 0, 0))
-        display.blit(time_mult_surface, (DISPLAY_WIDTH/2 - time_mult_surface.get_width()/2, 32))
-
-        # Draw the attention level
-        attention_surface = fonts.HUD.render('Attention: ' + str(builtins.round(current_attention)), False, (0, 0, 0))
-        display.blit(attention_surface, (32, DISPLAY_HEIGHT - attention_surface.get_height() - 100))
->>>>>>> a1728382
 
         # Update the window
         pg.display.update()