"""This file defines the player object"""

import pygame as pg
from display import display
from misc import lines_within_range
import color

IMAGE = pg.image.load('../assets/sprites/player.png').convert_alpha()
IMAGE = pg.transform.scale(IMAGE, (85, 56))
class Player:
    """The player object is controlled by the player."""

    def __init__(self, x, y):
        """ Initialize the player

        :param x: The starting x position of the player
        :param y: The starting y position of the player
        """

        # Initialize the player attributes
        self.x = x
        self.y = y
        self.color = (255, 0, 0)
<<<<<<< HEAD
        self.radius = 20
        self.lives = 3
        self.image = IMAGE
        self.rect = self.image.get_rect()



=======
        self.radius = 16
        self.lives = 10
        self.invincible_timer = 0
>>>>>>> a1728382

    def step(self, dt, enemies):
        """This runs every frame.

        :param dt: The amount of time since the previous frame
        :param enemies: A list of enemies to check for collisions
        """

        # Find the distance of the player to the mouse
        x_diff = pg.mouse.get_pos()[0] - self.x
        y_diff = pg.mouse.get_pos()[1] - self.y

<<<<<<< HEAD
        # Health bar variables

        # Check for enemy collisions
        for enemy in enemies:
=======
        # Decrement the invincibility timer
        self.invincible_timer = max(self.invincible_timer - dt, 0)
>>>>>>> a1728382

        # Do not check collisions if the player is invincible
        if self.invincible_timer == 0:

            # Check for enemy collisions
            for enemy in enemies:

                # Find whether the enemy collides with the player
                collision = lines_within_range((x_diff, y_diff), (self.x, self.y),
                                                  enemy.get_velocity(dt), (enemy.x, enemy.y),
                                                  self.radius + enemy.radius)

                # If the player collides with the enemy
                if collision:

                    # Run the enemy's collision event
                    enemy.collide()

                    # Lose a life
                    self.lives = self.lives - 1

                    # Become invincible
                    self.invincible_timer = 2000

        # Set the player to the mouse position
        self.x, self.y = pg.mouse.get_pos()

<<<<<<< HEAD
=======
    def draw(self):
        """Draw the player to the screen"""

        # Draw the body
        if self.invincible_timer == 0: pg.draw.circle(display, color.RED, (self.x, self.y), self.radius)
        else: pg.draw.circle(display, (255,
                                       255 * (self.invincible_timer/2000),
                                       255 * (self.invincible_timer/2000)), (self.x, self.y), self.radius)
        # Draw the outline
        pg.draw.circle(display, color.BLACK, (self.x, self.y), self.radius, 1)
>>>>>>> a1728382
<|MERGE_RESOLUTION|>--- conflicted
+++ resolved
@@ -4,9 +4,10 @@
 from display import display
 from misc import lines_within_range
 import color
-
 IMAGE = pg.image.load('../assets/sprites/player.png').convert_alpha()
 IMAGE = pg.transform.scale(IMAGE, (85, 56))
+
+
 class Player:
     """The player object is controlled by the player."""
 
@@ -21,19 +22,11 @@
         self.x = x
         self.y = y
         self.color = (255, 0, 0)
-<<<<<<< HEAD
         self.radius = 20
-        self.lives = 3
+        self.lives = 10
+        self.invincible_timer = 0
         self.image = IMAGE
         self.rect = self.image.get_rect()
-
-
-
-=======
-        self.radius = 16
-        self.lives = 10
-        self.invincible_timer = 0
->>>>>>> a1728382
 
     def step(self, dt, enemies):
         """This runs every frame.
@@ -46,15 +39,8 @@
         x_diff = pg.mouse.get_pos()[0] - self.x
         y_diff = pg.mouse.get_pos()[1] - self.y
 
-<<<<<<< HEAD
-        # Health bar variables
-
-        # Check for enemy collisions
-        for enemy in enemies:
-=======
         # Decrement the invincibility timer
         self.invincible_timer = max(self.invincible_timer - dt, 0)
->>>>>>> a1728382
 
         # Do not check collisions if the player is invincible
         if self.invincible_timer == 0:
@@ -82,16 +68,9 @@
         # Set the player to the mouse position
         self.x, self.y = pg.mouse.get_pos()
 
-<<<<<<< HEAD
-=======
-    def draw(self):
+    def draw(self, display):
         """Draw the player to the screen"""
 
         # Draw the body
-        if self.invincible_timer == 0: pg.draw.circle(display, color.RED, (self.x, self.y), self.radius)
-        else: pg.draw.circle(display, (255,
-                                       255 * (self.invincible_timer/2000),
-                                       255 * (self.invincible_timer/2000)), (self.x, self.y), self.radius)
-        # Draw the outline
-        pg.draw.circle(display, color.BLACK, (self.x, self.y), self.radius, 1)
->>>>>>> a1728382
+        if self.invincible_timer == 0: display.blit(self.image, (self.x, self.y))
+        else: display.blit(self.image, (self.x, self.y))