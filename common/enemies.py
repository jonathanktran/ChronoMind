"""This file contains all enemy objects, and their relevant functions.
Enemies are objects which harm or kill the player during gameplay. They are spawned by Rounds.
<<<<<<< HEAD
Each enemy must be added to the enemies dictionary when created, and must be removed when destroyed."""
from display import *
import pygame as pg
import display
IMAGE = pg.image.load('../assets/sprites/asteroid_1.png').convert_alpha()
IMAGE = pg.transform.scale(IMAGE, (50, 50))
=======
Each enemy must be added to the enemies dictionary when created, and must be removed when destroyed.
"""

import math
import pygame as pg
import display
import color
>>>>>>> a1728382


# region Enemy List

# A dictionary of all enemies, mapping their ID to their instance pointer
enemy_list = dict()
enemy_id = 0

# region Constants

# The boundary values a bullet dies at when outside
MIN_X = -display.DISPLAY_WIDTH
MAX_X = display.DISPLAY_WIDTH*2
MIN_Y = -display.DISPLAY_HEIGHT
MAX_Y = display.DISPLAY_HEIGHT*2

# endregion Constants

# region Functionality


def enemy_create(enemy, delay):
    """Assign an enemy an ID, and add it to the enemies dictionary

    :param enemy: An instantiated enemy
    :param delay: The amount of ms since the enemy should have been created
    """

    global enemy_id, enemy_list

    # Add the enemy to the enemy list
    enemy_list[enemy_id] = enemy
    enemy.id = enemy_id
    enemy_id = enemy_id + 1

    # Step the enemy forward to account for the delay
    enemy.step(delay)


def enemy_destroy(enemy):
    """Remove an enemy from the enemies dictionary

    :param enemy: An enemy which is already in the dictionary
    """

    global enemy_list
    enemy_list.pop(enemy.id)

# endregion Functionality

# endregion Enemy List

# region Enemy Classes


class Enemy:
    """This is the abstract parent class for all enemies."""

    def __init__(self):
        pass

    def step(self, dt):
        """The runs every step

        :param dt: The amount of time since the previous frame
        """
        pass

    def get_velocity(self, dt):
        """Returns the velocity (vel_x, vel_y) tuple of the enemy."""
        pass

    def collide(self):
        """This runs when this enemy collides with the player"""
        pass

    def draw(self):
        """Draw this enemy to the screen"""
        pass

    def copy(self):
        """Return a copy of this instance"""
        pass


class Bullet(Enemy):
    """This is the bullet enemy. It kills the player when it makes contact."""

    def __init__(self, position, velocity, color):
        """ Initialize the bullet enemy

        :param position: The starting (x, y) position tuple of the bullet
        :param velocity: The (x, y) velocity tuple of the bullet
        :param color: The color of the bullet
        """

        super().__init__()
        self.id = None
        self.x = position[0]
        self.y = position[1]
        self.x_vel = velocity[0]
        self.y_vel = velocity[1]
        self.color = color
        self.radius = 8
        self.image = IMAGE
        self.rect = self.image.get_rect()

    def step(self, dt):
        """This runs every frame

        :param dt: The amount of time since the previous frame
        """

        # Move the bullet
        self.x += dt/1000 * self.x_vel
        self.y += dt/1000 * self.y_vel

        # Check if the bullet is far off screen
        if self.x < MIN_X or self.x > MAX_X or self.y < MIN_Y or self.y > MAX_Y:
            enemy_destroy(self)

    def get_velocity(self, dt):
        """Returns the velocity (vel_x, vel_y) tuple of the enemy."""
        return self.x_vel * dt/1000, self.y_vel * dt/1000

    def collide(self):
        """This runs when the enemy collides with the player"""
        enemy_destroy(self)

<<<<<<< HEAD
=======
    def draw(self):
        """Draw the bullet to the screen"""
        pg.draw.circle(display.display, color.RED, (self.x, self.y), self.radius)

>>>>>>> a1728382
    def copy(self):
        """Return a copy of this instance"""
        return Bullet((self.x, self.y), (self.x_vel, self.y_vel), self.color)


class BlinkBullet(Enemy):
    """This is the blink bullet enemy. It kills the player when it makes contact. It jumps between two positions
    periodically.
    """

    # region Constants

    BLINK_RATE = 500
    BLINK_DISTANCE = 64

    # endregion Constants

    def __init__(self, position, velocity, color):
        """ Initialize the bullet enemy

        :param position: The starting (x, y) position tuple of the bullet
        :param velocity: The (x, y) velocity tuple of the bullet
        :param color: The color of the bullet
        """

        super().__init__()

        # Find the normal vector to the velocity
        mag = math.sqrt(velocity[0]**2 + velocity[1]**2)
        self.norm_vec = ((-self.BLINK_DISTANCE * velocity[1]) / mag, (self.BLINK_DISTANCE * velocity[0]) / mag)

        self.id = None
        self.x = position[0] + self.norm_vec[0]
        self.y = position[1] + self.norm_vec[1]
        self.x_vel = velocity[0]
        self.y_vel = velocity[1]
        self.color = color
        self.radius = 8
        self.position_time = 0

    def step(self, dt):
        """This runs every frame

        :param dt: The amount of time since the previous frame
        """

        # Increment the position time
        self.position_time += dt

        # Check if it is time to blink positions
        if self.position_time > self.BLINK_RATE:

            # Reset the opacity timer
            self.position_time = self.position_time - self.BLINK_RATE

            # Invert the normal vector
            self.norm_vec = (-self.norm_vec[0], -self.norm_vec[1])

            # Change the position
            self.x += self.norm_vec[0]
            self.y += self.norm_vec[1]

        # Move the bullet
        self.x += dt/1000 * self.x_vel
        self.y += dt/1000 * self.y_vel

        # Check if the bullet is far off screen
        if self.x < MIN_X or self.x > MAX_X or self.y < MIN_Y or self.y > MAX_Y:
            enemy_destroy(self)

    def get_velocity(self, dt):
        """Returns the velocity (vel_x, vel_y) tuple of the enemy."""
        return self.x_vel * dt/1000, self.y_vel * dt/1000

    def collide(self):
        """This runs when the enemy collides with the player"""
        enemy_destroy(self)

    def draw(self):
        """Draw the bullet to the screen"""

        pg.draw.circle(display.display, color.GREEN, (self.x, self.y), self.radius)

    def copy(self):
        """Return a copy of this instance"""
        return BlinkBullet((self.x, self.y), (self.x_vel, self.y_vel), self.color)


class WaveBullet(Enemy):
    """This is the blink bullet enemy. It kills the player when it makes contact. It jumps between two positions
        periodically.
        """

    # region Constants

    WAVE_RATE = 1/750
    WAVE_SIZE = 96

    # endregion Constants

    def __init__(self, position, velocity, color):
        """ Initialize the bullet enemy

        :param position: The starting (x, y) position tuple of the bullet
        :param velocity: The (x, y) velocity tuple of the bullet
        :param color: The color of the bullet
        """

        super().__init__()

        # Find the normal vector to the velocity
        mag = math.sqrt(velocity[0] ** 2 + velocity[1] ** 2)
        self.norm_vec = ((-self.WAVE_SIZE * velocity[1]) / mag, (self.WAVE_SIZE * velocity[0]) / mag)

        self.id = None
        self.x = position[0]
        self.y = position[1]
        self.real_x = self.x
        self.real_y = self.y
        self.x_vel = velocity[0]
        self.y_vel = velocity[1]
        self.color = color
        self.radius = 8
        self.position_time = 0

    def step(self, dt):
        """This runs every frame

        :param dt: The amount of time since the previous frame
        """

        # Increment the position time
        self.position_time += dt

        # Find the current magnitude of the wave
        wave_mag = math.sin(self.position_time * (self.WAVE_RATE * (2 * math.pi)))
        x_offset = wave_mag * self.norm_vec[0]
        y_offset = wave_mag * self.norm_vec[1]

        # Store the position without the offset
        self.real_x += dt / 1000 * self.x_vel
        self.real_y += dt / 1000 * self.y_vel

        # Move the bullet
        self.x = self.real_x + x_offset
        self.y = self.real_y + y_offset

        # Check if the bullet is far off screen
        if self.real_x < MIN_X or self.real_x > MAX_X or self.real_y < MIN_Y or self.real_y > MAX_Y:
            enemy_destroy(self)

    def get_velocity(self, dt):
        """Returns the velocity (vel_x, vel_y) tuple of the enemy."""
        return self.x_vel * dt / 1000, math.cos(self.position_time * (self.WAVE_RATE * (2 * math.pi))) * dt / 1000

    def collide(self):
        """This runs when the enemy collides with the player"""
        enemy_destroy(self)

    def draw(self):
        """Draw the bullet to the screen"""

        pg.draw.circle(display.display, color.BLUE, (self.x, self.y), self.radius)

    def copy(self):
        """Return a copy of this instance"""
        return WaveBullet((self.x, self.y), (self.x_vel, self.y_vel), self.color)

# endregion Enemy Classes<|MERGE_RESOLUTION|>--- conflicted
+++ resolved
@@ -1,21 +1,15 @@
 """This file contains all enemy objects, and their relevant functions.
 Enemies are objects which harm or kill the player during gameplay. They are spawned by Rounds.
-<<<<<<< HEAD
-Each enemy must be added to the enemies dictionary when created, and must be removed when destroyed."""
+Each enemy must be added to the enemies dictionary when created, and must be removed when destroyed.
+"""
+
 from display import *
 import pygame as pg
 import display
+import color
+import math
 IMAGE = pg.image.load('../assets/sprites/asteroid_1.png').convert_alpha()
 IMAGE = pg.transform.scale(IMAGE, (50, 50))
-=======
-Each enemy must be added to the enemies dictionary when created, and must be removed when destroyed.
-"""
-
-import math
-import pygame as pg
-import display
-import color
->>>>>>> a1728382
 
 
 # region Enemy List
@@ -145,13 +139,10 @@
         """This runs when the enemy collides with the player"""
         enemy_destroy(self)
 
-<<<<<<< HEAD
-=======
-    def draw(self):
+    def draw(self, display):
         """Draw the bullet to the screen"""
-        pg.draw.circle(display.display, color.RED, (self.x, self.y), self.radius)
-
->>>>>>> a1728382
+        display.blit(self.image, (self.x, self.y))
+
     def copy(self):
         """Return a copy of this instance"""
         return Bullet((self.x, self.y), (self.x_vel, self.y_vel), self.color)
@@ -231,9 +222,8 @@
         enemy_destroy(self)
 
     def draw(self):
-        """Draw the bullet to the screen"""
-
-        pg.draw.circle(display.display, color.GREEN, (self.x, self.y), self.radius)
+        """Draw the bullet to the screen"""\
+        display.blit(self.image, (self.x, self.y))
 
     def copy(self):
         """Return a copy of this instance"""
@@ -311,10 +301,9 @@
         """This runs when the enemy collides with the player"""
         enemy_destroy(self)
 
-    def draw(self):
+    def draw(self, display):
         """Draw the bullet to the screen"""
-
-        pg.draw.circle(display.display, color.BLUE, (self.x, self.y), self.radius)
+        display.blit(self.image, (self.x, self.y))
 
     def copy(self):
         """Return a copy of this instance"""
